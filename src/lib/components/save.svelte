--- conflicted
+++ resolved
@@ -62,10 +62,8 @@
   <div class='flex flex-col gap-y-2 md:flex-row md:gap-x-3 items-end md:items-center'>
     <IconButton
       rounded
-<<<<<<< HEAD
       color=yellow
       src={Bin}
-      track=delete-save
       title='Delete save'
       on:click={ondelete} />
 
@@ -73,16 +71,8 @@
       rounded
       color=yellow
       src={Share}
-      track=transfer-save
       title='Transfer save'
       on:click={onshare} />
 
-=======
-      on:click={ondelete}
-    >
-      Delete
-      <Icon src={Bin} className='hidden sm:inline-block fill-current -mt-1' />
-    </Button>
->>>>>>> d27c6912
   </div>
 </div>