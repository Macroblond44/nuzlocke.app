/* eslint no-undef: 0 */
import { browser } from '$app/env'
import { writable } from 'svelte/store'

import { uuid } from '$lib/utils/uuid'
import { NuzlockeGroups } from '$lib/data/states'

<<<<<<< HEAD
export const IDS = {
=======
export const readdata = _ => {
  const active = window.localStorage.getItem(IDS.active)
  const saveData = _parse(window.localStorage.getItem(IDS.saves))
  const gameData = _read(window.localStorage.getItem(IDS.game(active)))
  const gameKey = saveData[active]?.game

  return [gameData, gameKey, active]
}

const IDS = {
>>>>>>> d27c6912
  theme: 'nuzlocke.theme',
  active: 'nuzlocke',
  saves: 'nuzlocke.saves',
  consent: 'nuzlocke.consent',
  game: id => `nuzlocke.${id}`,
}

const createWritable = (id, f = val => browser && val && localStorage.setItem(id, val), ssDefault = '') => {
  const store = browser ? localStorage.getItem(id) : ssDefault
  const w = writable(store)
  w.subscribe(f)
  return w
}

export const theme = createWritable(IDS.theme)
export const consent = createWritable(IDS.consent)
export const activeGame = createWritable(IDS.active)
export const savedGames = createWritable(IDS.saves)

export const deleteGame = (id) => {
  if (!window.confirm('This will delete all data, are you sure?'))
    return

  localStorage.removeItem(IDS.game(id))
  savedGames.update(g => {
    return g
      .split(',')
      .filter(i => !i.startsWith(id))
      .join(',')
  })
}

export const createGame = (name, game) => (payload) => {
  if (!browser) return

  const id = uuid()
  const games = payload === 'null' || payload === null || payload === 'undefined'
    ? []
    : payload.split(',').filter(i => i.length)

  const gameData = format({
    id,
    created: +new Date(),
    name,
    game
  })

  localStorage.setItem(IDS.game(id), '{}')
  activeGame.set(id)

  console.log(`Creating new game for ${name} ${game}`)
  return games.concat(gameData).join(',')
}

export const getGen = _ => new Promise((resolve) => {
  activeGame.subscribe(gameId => {
    savedGames.subscribe(parse(games => {
      resolve(games[gameId]?.game)
    }))
  })
})

export const getGame = (id) => createWritable(
  IDS.game(id),
  (val) => {
    if (!browser) return
    if (!val) return
    localStorage.setItem(IDS.game(id), val)
  },
  {}
)

export const getBox = (cb = () => {}) => activeGame.subscribe(gameId => {
  if (browser && !gameId) return window.location = '/'

  getGame(gameId).subscribe(read(data => {
    cb(Object
       .values(data)
       .filter(i => i.pokemon)
       .filter(({ status }) => status !== 5 && status !== 4))
  }))
})

export const patch = (payload) => (data) => JSON.stringify({
  ...JSON.parse(data),
  ...payload
})

const _read = (payload) => {
  if (!payload) return
  let data = {}
  try {
    return typeof payload === 'string'
      ? JSON.parse(payload)
      : {}
  } catch (e) {
    console.error(e)
    return {}
  }
}

export const read = (cb) => (payload) => cb(_read(payload) || {})

const _parse = (gameData) => (gameData || '')
      .split(',')
      .filter(i => i.length)
      .map(i => i.split('|'))
      .reduce((acc, [id, created, name, game]) => ({
        ...acc,
        [id]: { id, created, name, game }
      }), {})

export const parse = (cb = () => {}) => (gameData) => cb(_parse(gameData))

export const format = (saveData) => [
  saveData.id,
  saveData.created,
  saveData.name,
  saveData.game,
].join('|')


export const summarise = (cb = _ => {}) => ({ __starter, ...data }) => {
  const pkmn = Object.values(data)
  cb({
    available: pkmn.filter(i => i.pokemon && (!i.status || NuzlockeGroups.Available.includes(i?.status))),
    deceased: pkmn.filter(i => i.pokemon && NuzlockeGroups.Dead.includes(i?.status))
  })
}<|MERGE_RESOLUTION|>--- conflicted
+++ resolved
@@ -5,9 +5,6 @@
 import { uuid } from '$lib/utils/uuid'
 import { NuzlockeGroups } from '$lib/data/states'
 
-<<<<<<< HEAD
-export const IDS = {
-=======
 export const readdata = _ => {
   const active = window.localStorage.getItem(IDS.active)
   const saveData = _parse(window.localStorage.getItem(IDS.saves))
@@ -17,8 +14,7 @@
   return [gameData, gameKey, active]
 }
 
-const IDS = {
->>>>>>> d27c6912
+export const IDS = {
   theme: 'nuzlocke.theme',
   active: 'nuzlocke',
   saves: 'nuzlocke.saves',
