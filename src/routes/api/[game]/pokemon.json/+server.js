import games from '$lib/data/games.json';
import patches from '$lib/data/patches.json';

import { LegacyTypeMap } from '$lib/data/legacy'
import Pokemon, { filterdata, sumObj } from '../../pokemon.json/_data.js';

const base = filterdata(Pokemon);

const patchTypes = (pkmn, typeMap) => {
  if (!typeMap) return pkmn
  return pkmn.map((p) => {
    const patch = typeMap[p.alias] || typeMap[p.sprite] || {}
    const types = patch.types || p.types
    return { ...p, types }
  })
}

const patchPokemon = (pkmn, patches, fakemon) => {
  return pkmn.map((p) => {
    const patch = patches[p.alias] || patches[p.sprite] || {};
    const baseStats = {
      ...p.baseStats,
      ...(patch.stats || {})
    };

    const total = sumObj(baseStats);

    return {
      ...p,
      types: patch.types || p.types,
      baseStats,
      total
    };
  }).concat(Object.values(fakemon || {}));
}

export async function GET({ params }) {
  const game = games[params.game];
  const { pokemon, fakemon } = patches[params.game] || {};

  if (!game) return new Response('', { status: 404 });
  if (!game.patched && !game.filter)
    return new Response('', {
      status: 301,
      headers: { Location: '/api/pokemon.json' }
    });

  let items = base
<<<<<<< HEAD
  if (game.filter?.types) items = patchTypes(items, LegacyTypeMap[game.filter.types])
  if (game.patched) items = patchPokemon(items, pokemon)
=======
  if (game.filter) items = patchTypes(items, LegacyTypeMap[game.filter])
  if (game.patched) items = patchPokemon(items, pokemon, fakemon)
>>>>>>> af603796

  return new Response(JSON.stringify(items), {
    headers: {
      'Cache-Control': 's-maxage=1, stale-while-revalidate',
      'Content-Type': 'application/json'
    }
  });
}<|MERGE_RESOLUTION|>--- conflicted
+++ resolved
@@ -46,13 +46,8 @@
     });
 
   let items = base
-<<<<<<< HEAD
   if (game.filter?.types) items = patchTypes(items, LegacyTypeMap[game.filter.types])
-  if (game.patched) items = patchPokemon(items, pokemon)
-=======
-  if (game.filter) items = patchTypes(items, LegacyTypeMap[game.filter])
   if (game.patched) items = patchPokemon(items, pokemon, fakemon)
->>>>>>> af603796
 
   return new Response(JSON.stringify(items), {
     headers: {
