import P from '$lib/api/pokeapi';
import games from '$lib/data/games.json';
import leaders from '$lib/data/league.json';
import patches from '$lib/data/patches.json';

import {
  LegacyTypeMap,
  LegacyMoveMap,
  LegacyDamageClassMap,
} from '$lib/data/legacy'

import { map, compose, prop, path, pick, evolve } from 'ramda';
import { slugify } from '$lib/utils/string'

const titleCase = (str) =>
  str
    .match(/[A-Z]{2,}(?=[A-Z][a-z]+[0-9]*|\b)|[A-Z]?[a-z]+[0-9]*|[A-Z]|[0-9]+/g)
    .map((x) => x.charAt(0).toUpperCase() + x.slice(1))
    .join(' ');

const nonnull = (o) =>
  Object.fromEntries(Object.entries(o).filter(([, v]) => !!v));
const maybe = (f, param) => (param ? f(param) : Promise.resolve(null));
const LANG = 'en';

const statNameMap = {
  'special-attack': 'spa',
  'special-defense': 'spd',
  defense: 'def',
  attack: 'atk',
  speed: 'spe',
  hp: 'hp'
};

let logged = false

const toMoves = (moves, patches = {}, physicalSpecialSplit = false) => {
  return map(
    compose(
      (d) => {
        const patched = patches[d.name] || patches[slugify(d.name)]
        const damageClass = patched?.category || d.damage_class

        return nonnull({
          ...d,
          name: patched
            ? titleCase(patched?.locale || d.name)
            : d.name,
          type: patched?.type || d.type,
          power: patched?.power || d.power,
          effect: patched?.effect || d.effect,
          damage_class: damageClass != 'status' && physicalSpecialSplit
            ? LegacyDamageClassMap[patched?.type || d.type]
            : damageClass
        });
      },
      ({ effect_chance, effect_entries, ...rest }) => ({
        ...rest,
        effect: (effect_entries || [])
          .filter(({ effect }) => effect !== 'Inflicts regular damage.')
          .map(({ short_effect }) =>
            short_effect.replace('$effect_chance', effect_chance)
          )
          .join('\n')
      }),
      ({ names, ...rest }) => ({ ...rest, name: names }),
      pick([
        'names',
        'power',
        'priority',
        'type',
        'damage_class',
        'effect_chance',
        'effect_entries'
      ]),
      evolve({
        names: (n) => n.find((l) => l.language.name === LANG).name,
        type: prop('name'),
        damage_class: prop('name')
      })
    )
  )(moves);
};

const toHeld = (held, patch) => {
  if (patch[held]) return patch[held];
  if (patch[held?.name]) return patch[held?.name];

  return nonnull({
    sprite: held.name,
    name: held.names.find((l) => l.language.name === LANG).name,
    effect: held.effect_entries[0]?.short_effect
  });
};

const toAbility = (ability, patches = {}) => {
  if (patches[ability]) return patches[ability];
  if (patches[ability.name]) return patches[ability.name];

  return nonnull({
    name: ability.names.find((l) => l.language.name === LANG).name,
    effect: ability.effect_entries.find((i) => i.language.name === LANG)
      ?.short_effect
  });
};

const toTypes = map(path(['type', 'name']));
const toPokemon = (p, patches = {}) => {
  let patch = patches[p.name] || {};

  const [, sprite] = /\/sprites\/pokemon\/([0-9]+)/.exec(p?.sprites?.front_default) || []

  return nonnull({
    name: p?.species?.name || p,
    sprite: sprite,
    types: patch.types || toTypes(p.types),
    stats: {
      ...(p?.stats || []).reduce(
        (acc, it) => ({
          ...acc,
          [statNameMap[it.stat.name]]: it.base_stat
        }),
        {}
      ),
      ...(patch?.stats || {})
    }
  });
};

export async function GET({ params, url }) {
  const { gen, id } = params;
  const game = games[gen];

  if (!game) return { status: 404 };

  const patch = patches[gen] || {};

  const {
    types = {},
    moves = {},
    physicalSpecialSplit = false
  } = game.filter || {}

  const typePatch = LegacyTypeMap[types] || {}
  const movesPatch = LegacyMoveMap[moves] || {}

  const starter = url.searchParams.get('starter');
  const leader = path([game.lid || game.pid, id], leaders);

  if (!leader) return;

  try {
    const pokemon = await Promise.all(
      leader.pokemon
        .filter((p) => !p.starter || starter === 'all' || p.starter === starter)
        .map(async (p) => {
          try {
            const data = await P.getPokemonByName(p.name).catch((_) => p.name);
            const held = await maybe(P.getItemByName, p.held).catch((_) => p.held);

            const ability = await maybe(P.getAbilityByName, p.ability).catch((_) => p.ability);
            const abilities = await Promise.all(p.abilities.map(a => maybe(P.getAbilityByName, a).catch(_ => p.ability)))

            const moves = await Promise.all(
              p.moves.map((m) =>
                P.getMoveByName(m).catch((e) => {
                  if (!patch.move[m]) throw new Error(e);
                  return {
                    name: m,
                    names: [{ name: m, language: { name: LANG } }]
                  };
                })
              )
            );

            return nonnull({
              ...p,
              ...toPokemon(data, {
                ...(typePatch || {}),
                ...(patch.pokemon || {})
              }),
<<<<<<< HEAD
              moves: toMoves(moves, {
                ...(movesPatch || {}),
                ...(patch.move || {})
              }, physicalSpecialSplit),
=======
              icon: p.sprite,
              moves: toMoves(moves, patch.move || {}),
>>>>>>> af603796
              held: held ? toHeld(held, patch.item || {}) : null,
              ability: ability ? toAbility(ability, patch.ability || {}) : null,
              abilities: abilities.length ? abilities.map(a => toAbility(a, patch.ability)): null
            });
          } catch (e) {
            console.error(`[${url}] Error fetching ${p.name}`);
            // Verify pokemon fetch works
            await P.getPokemonByName(p.name).catch((_) => console.error('E_GET_POKEMON: ' + p.name));
            // Verify ability fetch & patch works
            await maybe(P.getAbilityByName, p.ability).catch((_) => {
              if (patch.ability[p.ability]) return
              if (patch.ability[p.ability.name]) return
              console.error('E_GET_ABILITY: ' + p.ability)
            })

            // Verify item fetch & patch works
            await maybe(P.getItemByName, p.held).catch((_) => {
              if (patch.item[p.held]) return
              if (patch.item[p.held.name]) return
              console.error('E_GET_ITEM: ' + p.held)
            });

            // Verify move fetch & patch works
            await Promise.all(
              p.moves.map((m) =>
                P.getMoveByName(m).catch((e) => {
                  if (patch.move[m]) return
                  if (patch.move[m.name]) return
                  console.error('E_GET_MOVE: ' + m)
                })
              )
            )
          }
        })
    );

    return new Response(JSON.stringify({ ...leader, pokemon }), {
      headers: {
        'Cache-Control': 's-maxage=1, stale-while-revalidate',
        'Content-Type': 'application/json'
      }
    });
  } catch (E) {
    console.log('Error fetching');
    console.log(E);
    console.log(E.response?.status || 'XXX', E?.request?.path);
  }
}<|MERGE_RESOLUTION|>--- conflicted
+++ resolved
@@ -179,15 +179,11 @@
                 ...(typePatch || {}),
                 ...(patch.pokemon || {})
               }),
-<<<<<<< HEAD
               moves: toMoves(moves, {
                 ...(movesPatch || {}),
                 ...(patch.move || {})
               }, physicalSpecialSplit),
-=======
               icon: p.sprite,
-              moves: toMoves(moves, patch.move || {}),
->>>>>>> af603796
               held: held ? toHeld(held, patch.item || {}) : null,
               ability: ability ? toAbility(ability, patch.ability || {}) : null,
               abilities: abilities.length ? abilities.map(a => toAbility(a, patch.ability)): null
