<script>
  import { onMount } from 'svelte'
  import { browser } from '$app/env'
  import { fade, slide } from 'svelte/transition'

  import { Loader, Tabs } from '$lib/components/core'

  import GameRoute from '$lib/components/Game/Route.svelte'
  import Search from '$lib/components/Game/Search.svelte'
  import SideNav from '$lib/components/navs/SideNav.svelte'
  import Modal from 'svelte-simple-modal'

  import Icon from 'svelte-icons-pack'
  import Arrow from 'svelte-icons-pack/bi/BiRightArrowAlt'

  import Games from '$lib/data/games.json'
  import deferStyles from '$lib/utils/defer-styles'
<<<<<<< HEAD
  import debounce from '$lib/utils/debounce'
  import { activeGame, savedGames, getGame, patch, read, readdata, parse } from '$lib/store'
=======
  import { getGame, readdata } from '$lib/store'
>>>>>>> 292fe90c

  let gameStore, gameKey, gameData
  let routeEl

  let search = ''

  let filter = 0
  const filters = ['Nuzlocke', 'Routes', 'Bosses']

  let bossFilter = 'all'
  const bossFilters = [
    { label: 'All', val: 'all' },
    { label: 'Gym leaders', val: 'gym-leader' },
    { label: 'Elite Four', val: 'elite-four' },
    { label: 'Rival fights', val: 'rival' },
    { label: 'Evil team', val: 'evil-team' }
  ]

  let route
  const fetchRoute = async (gen) => {
    if (route) return route
    const res = await fetch(`/api/route/${gen}.json`)
    route = await res.json()
    return route
  }

  onMount(async () => deferStyles('/assets/pokemon.css'))

  const setup = () => new Promise((resolve) => {
    const [data, key, id] = readdata()
    if (browser && !id) return window.location = '/'

    gameStore = getGame(id)
    gameData = data
    gameKey = key

    deferStyles(`/assets/items/${key}.css`)
    fetchRoute(Games[key].pid).then(r => resolve(r))
  })

  const _onsearch = (e) => search = e.detail.search
  const onsearch = debounce(_onsearch, 350)

  const latestnav = (routes, game) => {
    const locations = new Set(
      Object
        .values(game)
        .filter(i => i.pokemon)
        .map(i => i.location)
    )

    let i = 0
    while (i < routes.length && (locations.size || routes[i].type !== 'route')) {
      locations.delete(routes[i]?.name)
      i++
    }

    const r = routes[Math.min(i, routes.length - 1)]
    return { ...r, id: i }
  }

  let show = false

</script>

{#await setup()}
  <Loader />
{:then route}
  <div id='game_el' out:fade|local={{ duration: 250 }} in:fade|local={{ duration: 250, delay: 300 }} class="container mx-auto pb-24 overflow-hidden">
    <div class="flex flex-row flex-wrap pb-16 justify-center">
      <Modal
        closeButton={false}
        styleBg={{ background: 'rgba(0, 0, 0, 0.8)', zIndex: 9999 }}
        styleWindow={{ background: 'transparent !important' }}
        styleContent={{ padding: '0 !important' }}
      >
        <main id='main' role="main" class="w-full sm:w-3/4 px-4 md:px-8 md:py-6 flex flex-col gap-y-4 relative">
          <SideNav
            bind:show={show}
            on:nav={routeEl.setnav}
            route={route}
          >
            <button
              slot='continue'
              class='text-sm underline inline-flex items-center -ml-6 transition-colors dark:hover:text-gray-200 hover:text-black'
              on:click={_ => {
                show = !show
                routeEl.setroute(latestnav(route, gameData))()
              }}
            >
              <Icon size='1.2rem' className='fill-current mr-1' src={Arrow} />
              Continue at {latestnav(route, gameData).name}
            </button>
          </SideNav>

          <div class='flex flex-col gap-y-4 lg:gap-y-0 md:flex-row justify-between items-start mb-6'>
            <div class='flex flex-col gap-y-2'>
              {#if [0, 1].includes(filter)}
                <button
                  transition:slide={{ duration: 250 }}
                  class='text-sm inline-flex items-center'
                  on:click={routeEl.setroute(latestnav(route, gameData))}
                >
                  Continue at {latestnav(route, gameData).name}
                  <Icon className='fill-current' src={Arrow} />
                </button>
              {/if}

              <Tabs name=filter tabs={filters} bind:selected={filter} />

              {#if filter === 2}
                <span transition:slide={{ duration: 250 }}>
                  <Tabs name=bosses tabs={bossFilters} bind:selected={bossFilter} />
                </span>
              {/if}
            </div>

            <div class='fixed md:relative bottom-6 md:bottom-0 md:shadow-none shadow-lg' style='z-index: 4444;'>
              <Search on:search={onsearch} />
            </div>
          </div>

          <GameRoute
            {route}
            {search}
            {filter}
            {bossFilter}
            bind:this={routeEl}
            className='-mt-8 sm:mt-0'
            game={{ data: gameData, store: gameStore, key: gameKey }}
          />

        </main>
      </Modal>
    </div>
  </div>
{/await}

<style>
  .container { min-height: 90vh; }
</style><|MERGE_RESOLUTION|>--- conflicted
+++ resolved
@@ -15,12 +15,8 @@
 
   import Games from '$lib/data/games.json'
   import deferStyles from '$lib/utils/defer-styles'
-<<<<<<< HEAD
   import debounce from '$lib/utils/debounce'
-  import { activeGame, savedGames, getGame, patch, read, readdata, parse } from '$lib/store'
-=======
   import { getGame, readdata } from '$lib/store'
->>>>>>> 292fe90c
 
   let gameStore, gameKey, gameData
   let routeEl
